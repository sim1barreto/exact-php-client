<?php

namespace Picqer\Tests;

use PHPUnit\Framework\TestCase;
use Picqer\Financials\Exact\Item;
use Picqer\Financials\Exact\Query\Resultset;
use Picqer\Tests\Support\MocksExactConnection;

class ResultsetTest extends TestCase
{
    use MocksExactConnection;

    public function testCanGetNext(): void
    {
        $handler = $this->createMockHandlerUsingFixture('items.json');
        $connection = $this->createMockConnection($handler);

        $response = (new Resultset(
            $connection,
            'logistics/Items',
            Item::class,
            []
        ))->next();

        $this->assertInstanceOf(Item::class, $response[0]);
        $this->assertCount(2, $response);
    }

    public function testCanGetNextAsGenerator(): void
    {
        $handler = $this->createMockHandlerUsingFixture('items.json');
        $connection = $this->createMockConnection($handler);

        $response = (new Resultset(
            $connection,
            'logistics/Items',
            Item::class,
            []
        ))->nextAsGenerator();

<<<<<<< HEAD
        $this->assertCount(2, $response);
=======
        $this->assertIsIterable($response);
        $this->assertEquals(2, iterator_count($response));
>>>>>>> 05412be0
    }
}<|MERGE_RESOLUTION|>--- conflicted
+++ resolved
@@ -39,11 +39,7 @@
             []
         ))->nextAsGenerator();
 
-<<<<<<< HEAD
-        $this->assertCount(2, $response);
-=======
         $this->assertIsIterable($response);
         $this->assertEquals(2, iterator_count($response));
->>>>>>> 05412be0
     }
 }