--- conflicted
+++ resolved
@@ -21,12 +21,8 @@
         "ext-json": "*"
     },
     "require-dev": {
-<<<<<<< HEAD
-        "phpunit/phpunit": "^8.5|^9.3",
         "phpstan/phpstan": "^2.1"
-=======
         "phpunit/phpunit": "^9.6"
->>>>>>> 05412be0
     },
     "autoload": {
         "psr-4": {
