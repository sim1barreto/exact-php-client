<?php

namespace Picqer\Financials\Exact;

/**
 * Class InvoiceTerm
 *
 * @package Picqer\Financials\Exact
 * @see https://start.exactonline.nl/docs/HlpRestAPIResourcesDetails.aspx?name=ProjectInvoiceTerms
 *
 * @property string $ID Primary key
<<<<<<< HEAD
 * @property float $Amount Amount in the currency of the transaction
=======
 * @property double $Amount Amount in the currency of the transaction
>>>>>>> 5aea09a7
 * @property string $Created Creation date
 * @property string $Creator User ID of creator
 * @property string $CreatorFullName Name of creator
 * @property string $Deliverable WBS's deliverable linked to invoice term
 * @property string $Description Description of invoice term
 * @property int $Division Division number
 * @property string $ExecutionFromDate Execution date: From
 * @property string $ExecutionToDate Execution date: To
 * @property string $InvoiceDate Invoice date
 * @property string $Item Reference to item
 * @property string $ItemDescription Description of item
 * @property string $Modified Last modified date
 * @property string $Modifier User ID of modifier
<<<<<<< HEAD
 * @property String $ModifierFullName Name of modifier
 * @property string $Notes Notes
 * @property float $Percentage Percentage of amount per project's budgeted amount
=======
 * @property string $ModifierFullName Name of modifier
 * @property string $Notes Notes
 * @property double $Percentage Percentage of amount per project's budgeted amount
>>>>>>> 5aea09a7
 * @property string $Project Reference to project
 * @property string $ProjectDescription Description of project
 * @property string $VATCode Reference to VATCode
 * @property string $VATCodeDescription Description of VATCode
<<<<<<< HEAD
 * @property float $VATPercentage VATCode percentage
=======
 * @property double $VATPercentage VATCode percentage
>>>>>>> 5aea09a7
 */
class InvoiceTerm extends Model
{
    use Query\Findable;
    use Persistance\Storable;

    protected $fillable = [
        'ID',
        'Amount',
        'Created',
        'Creator',
        'CreatorFullName',
        'Deliverable',
        'Description',
        'Division',
        'ExecutionFromDate',
        'ExecutionToDate',
        'InvoiceDate',
        'Item',
        'ItemDescription',
        'Modified',
        'Modifier',
        'ModifierFullName',
        'Notes',
        'Percentage',
        'Project',
        'ProjectDescription',
        'VATCode',
        'VATCodeDescription',
        'VATPercentage',
    ];

    protected $url = 'project/InvoiceTerms';
}<|MERGE_RESOLUTION|>--- conflicted
+++ resolved
@@ -9,11 +9,7 @@
  * @see https://start.exactonline.nl/docs/HlpRestAPIResourcesDetails.aspx?name=ProjectInvoiceTerms
  *
  * @property string $ID Primary key
-<<<<<<< HEAD
  * @property float $Amount Amount in the currency of the transaction
-=======
- * @property double $Amount Amount in the currency of the transaction
->>>>>>> 5aea09a7
  * @property string $Created Creation date
  * @property string $Creator User ID of creator
  * @property string $CreatorFullName Name of creator
@@ -27,24 +23,14 @@
  * @property string $ItemDescription Description of item
  * @property string $Modified Last modified date
  * @property string $Modifier User ID of modifier
-<<<<<<< HEAD
  * @property String $ModifierFullName Name of modifier
  * @property string $Notes Notes
  * @property float $Percentage Percentage of amount per project's budgeted amount
-=======
- * @property string $ModifierFullName Name of modifier
- * @property string $Notes Notes
- * @property double $Percentage Percentage of amount per project's budgeted amount
->>>>>>> 5aea09a7
  * @property string $Project Reference to project
  * @property string $ProjectDescription Description of project
  * @property string $VATCode Reference to VATCode
  * @property string $VATCodeDescription Description of VATCode
-<<<<<<< HEAD
  * @property float $VATPercentage VATCode percentage
-=======
- * @property double $VATPercentage VATCode percentage
->>>>>>> 5aea09a7
  */
 class InvoiceTerm extends Model
 {
