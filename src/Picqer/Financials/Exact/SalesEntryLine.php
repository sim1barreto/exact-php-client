--- conflicted
+++ resolved
@@ -21,11 +21,7 @@
  * @property string $EntryID The unique ID of the entry. Via this ID all transaction lines of a single entry can be retrieved
  * @property float $ExtraDutyAmountFC Extra duty amount in the currency of the transaction. Both extra duty amount and VAT amount need to be specified in order to differ this property from automatically calculated.
  * @property float $ExtraDutyPercentage Extra duty percentage for the item
-<<<<<<< HEAD
- * @property string $From From date for deferred revenue
-=======
  * @property string $From date to identify the range for deferred revenue. This is used in combination with the property 'To' that defines the end date
->>>>>>> 8e83393f
  * @property string $GLAccount The GL Account of the invoice line. This field is generated based on the revenue account of the item (or the related item group). G/L Account is also used to determine whether the costcenter / costunit is mandatory
  * @property string $GLAccountCode Code of GLAccount
  * @property string $GLAccountDescription Description of GLAccount
@@ -47,11 +43,7 @@
  * @property string $Subscription When generating invoices from subscriptions, this field records the link between invoice lines and subscription lines
  * @property string $SubscriptionDescription Description of Subscription
  * @property string $TaxSchedule Obsolete
-<<<<<<< HEAD
- * @property string $To To date for deferred revenue
-=======
  * @property string $To date to identify the range for deferred revenue. This is used in combination with the property 'From' that defines the start date
->>>>>>> 8e83393f
  * @property string $TrackingNumber Reference to TrackingNumber
  * @property string $TrackingNumberDescription Description of TrackingNumber
  * @property int $Type Type: 20 = Sales entry, 21 = Sales credit note
