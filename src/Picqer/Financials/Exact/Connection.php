--- conflicted
+++ resolved
@@ -318,11 +318,7 @@
             $this->division = $me->find()->CurrentDivision;
         }
 
-<<<<<<< HEAD
         return $this->division;
-=======
-        $this->client()->setBaseUrl($this->client()->getBaseUrl() . '/' . $this->division);
->>>>>>> f7515736
     }
 
     /**
@@ -341,7 +337,6 @@
         return $this->accessToken;
     }
 
-<<<<<<< HEAD
     private function acquireAccessToken()
     {
         // If refresh token not yet acquired, do token request
@@ -392,13 +387,10 @@
 
         return time() + 600;
     }
-=======
->>>>>>> f7515736
-
-    /**
-     * @return mixed
-     */
-<<<<<<< HEAD
+
+    /**
+     * @return mixed
+     */
     public function getTokenExpires()
     {
         return $this->tokenExpires;
@@ -435,7 +427,12 @@
             $this->apiUrl,
             $endPoint
         ]);
-=======
+    }
+
+
+    /**
+     * @return mixed
+     */
     public function getDivision()
     {
         return $this->division;
@@ -448,7 +445,6 @@
     public function setDivision($division)
     {
         $this->division = $division;
->>>>>>> f7515736
     }
 
 }
